--- conflicted
+++ resolved
@@ -31,11 +31,7 @@
     ],
     doctest = ("fixdoctests" in ARGS) ? :fix : true,
     linkcheck = !("nonstrict" in ARGS),
-<<<<<<< HEAD
-    checkdocs = ("nonstrict" in ARGS) ? :none : :exports,
-=======
     warnonly = ("nonstrict" in ARGS),
->>>>>>> f8108a7a
 )
 
 deploydocs(
